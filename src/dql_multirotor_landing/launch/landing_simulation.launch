<?xml version="1.0"?>
<launch>
	<!-- Argomenti generali -->
	<arg name="paused" default="false" />
	<arg name="use_sim_time" default="true" />
	<arg name="gui" default="true" />
	<arg name="headless" default="false" />
	<arg name="debug" default="false" />
	<arg name="world_name" default="basic" />
	<arg name="mav_name" default="hummingbird" />
	<arg name="drone_name" default="$(arg mav_name)" />
	<arg name="roboID" default="0" />
	<!-- Parametri per il drone (ulteriori argomenti) -->
	<arg name="enable_meshes" default="true" />
	<arg name="enable_wind" default="true" />
	<arg name="enable_physics" default="true" />
	<arg name="enable_sensors" default="true" />
	<arg name="enable_logging" default="false" />
	<arg name="enable_ground_truth" default="true" />
	<arg name="enable_mavlink_interface" default="false" />
	<arg name="log_file" default="$(arg mav_name)_$(arg drone_name)" />
	<arg name="wait_to_record_bag" default="false" />
<<<<<<< HEAD
	<arg name="verbose" default="false" />
	<arg name="X" default="0.0" />
	<arg name="Y" default="0.0" />
	<arg name="Z" default="2.0" />
	<param name="use_sim_time" value="true" />
=======
	<arg name="verbose" default="true" />

>>>>>>> eeb555ea
	<arg name="ros_port" default="11311" />
	<arg name="gaz_port" default="11351" />
	<arg name="ros_ip" default="localhost" />
	<env name="GAZEBO_MODEL_PATH" value="${GAZEBO_MODEL_PATH}:$(find rotors_gazebo)/models" />
	<env name="GAZEBO_RESOURCE_PATH" value="${GAZEBO_RESOURCE_PATH}:$(find rotors_gazebo)/models" />
	<!-- Impostazioni per Gazebo -->
	<!--
	<env name="GAZEBO_MODEL_PATH" value="${GAZEBO_MODEL_PATH}:$(find rotors_gazebo)/models" />
	<env name="GAZEBO_RESOURCE_PATH" value="${GAZEBO_RESOURCE_PATH}:$(find rotors_gazebo)/models" />
	-->
	<!-- Includi il mondo di Gazebo -->
	<env name="ROS_IP" value="$(arg ros_ip)" />
	<include file="$(find gazebo_ros)/launch/empty_world.launch">
		<arg name="world_name" value="$(find dql_multirotor_landing)/worlds/$(arg world_name).world" />
		<arg name="debug" value="$(arg debug)" />
		<arg name="paused" value="$(arg paused)" />
		<arg name="gui" value="$(arg gui)" />
		<arg name="verbose" value="$(arg verbose)" />
	</include>
	<!-- Spawn del modello della moving platform -->
	<param name="robot_description" textfile="$(find dql_multirotor_landing)/urdf/moving_platform.urdf" />
	<node name="urdf_spawner" pkg="gazebo_ros" type="spawn_model" args="-z 1.0 -unpause -urdf -model moving_platform -param robot_description" respawn="false" output="screen" />
	<rosparam command="load" file="$(find dql_multirotor_landing)/config/moving_platform_joints.yaml" ns="moving_platform" />
	<!-- Includi il file di launch per il drone (ad esempio, per la simulazione del drone) -->
	<group ns="$(arg drone_name)">
		<include file="$(find dql_multirotor_landing)/launch/drone_and_controllers.launch">
			<arg name="mav_name" value="$(arg mav_name)" />
			<arg name="drone_name" value="$(arg drone_name)" />
			<arg name="roboID" value="$(arg roboID)" />
			<arg name="enable_meshes" value="$(arg enable_meshes)" />
			<arg name="enable_wind" value="$(arg enable_wind)" />
			<arg name="enable_physics" value="$(arg enable_physics)" />
			<arg name="enable_sensors" value="$(arg enable_sensors)" />
			<arg name="enable_logging" value="$(arg enable_logging)" />
			<arg name="enable_ground_truth" value="$(arg enable_ground_truth)" />
			<arg name="enable_mavlink_interface" value="$(arg enable_mavlink_interface)" />
			<arg name="world_name" value="$(arg world_name)" />
			<arg name="debug" value="$(arg debug)" />
			<arg name="gui" value="$(arg gui)" />
			<arg name="paused" value="$(arg paused)" />
			<arg name="log_file" value="$(arg log_file)" />
			<arg name="wait_to_record_bag" value="$(arg wait_to_record_bag)" />
			<arg name="verbose" value="$(arg verbose)" />
			<arg name="X" value="0.0" />
			<arg name="Y" value="2.0" />
			<arg name="Z" value="0.02" />
		</include>
	</group>
	<!-- Infine, lancia il nodo unificato. Importante: questo deve essere l'ultimo nodo lanciato. -->
	<group ns="$(arg drone_name)">
		<node name="manager_node" pkg="dql_multirotor_landing" type="manager_node.py" output="screen">
			<param name="publish_rate_hz" value="100" />
			<param name="noise_pos_sd" value="0" />
			<param name="noise_vel_sd" value="0" />
			<param name="drone_name" value="$(arg drone_name)" />
			<!-- Parametri specifici per la moving platform (nella nuova struttura, questi verranno usati dal nodo unificato) -->
			<param name="moving_platform/trajectory_type" value="rpm" />
			<!-- eight, rpm -->
			<param name="moving_platform/t_x" value="1.6" />
			<param name="moving_platform/frequency" value="100" />
			<param name="moving_platform/r_x" value="2" />
			<param name="moving_platform/start_position/x" value="0" />
			<param name="moving_platform/start_position/y" value="0" />
			<param name="moving_platform/start_position/z" value="0.0" />
			<param name="moving_platform/start_orientation/phi" value="0" />
			<param name="moving_platform/start_orientation/theta" value="0" />
			<param name="moving_platform/start_orientation/psi" value="0" />
			<param name="moving_platform/t_y" value="0.0" />
			<param name="moving_platform/r_y" value="2" />
		</node>
	</group>
</launch><|MERGE_RESOLUTION|>--- conflicted
+++ resolved
@@ -20,16 +20,7 @@
 	<arg name="enable_mavlink_interface" default="false" />
 	<arg name="log_file" default="$(arg mav_name)_$(arg drone_name)" />
 	<arg name="wait_to_record_bag" default="false" />
-<<<<<<< HEAD
-	<arg name="verbose" default="false" />
-	<arg name="X" default="0.0" />
-	<arg name="Y" default="0.0" />
-	<arg name="Z" default="2.0" />
-	<param name="use_sim_time" value="true" />
-=======
 	<arg name="verbose" default="true" />
-
->>>>>>> eeb555ea
 	<arg name="ros_port" default="11311" />
 	<arg name="gaz_port" default="11351" />
 	<arg name="ros_ip" default="localhost" />
